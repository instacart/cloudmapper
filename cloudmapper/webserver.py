"""
Copyright 2018 Duo Security

Redistribution and use in source and binary forms, with or without modification, are permitted provided that the
following conditions are met:

1. Redistributions of source code must retain the above copyright notice, this list of conditions and the following
disclaimer.

2. Redistributions in binary form must reproduce the above copyright notice, this list of conditions and the
following disclaimer in the documentation and/or other materials provided with the distribution.

3. Neither the name of the copyright holder nor the names of its contributors may be used to endorse or promote
products derived from this software without specific prior written permission.

THIS SOFTWARE IS PROVIDED BY THE COPYRIGHT HOLDERS AND CONTRIBUTORS "AS IS" AND ANY EXPRESS OR IMPLIED WARRANTIES,
INCLUDING, BUT NOT LIMITED TO, THE IMPLIED WARRANTIES OF MERCHANTABILITY AND FITNESS FOR A PARTICULAR PURPOSE ARE
DISCLAIMED. IN NO EVENT SHALL THE COPYRIGHT HOLDER OR CONTRIBUTORS BE LIABLE FOR ANY DIRECT, INDIRECT, INCIDENTAL,
SPECIAL, EXEMPLARY, OR CONSEQUENTIAL DAMAGES (INCLUDING, BUT NOT LIMITED TO, PROCUREMENT OF SUBSTITUTE GOODS OR
SERVICES; LOSS OF USE, DATA, OR PROFITS; OR BUSINESS INTERRUPTION) HOWEVER CAUSED AND ON ANY THEORY OF LIABILITY,
WHETHER IN CONTRACT, STRICT LIABILITY, OR TORT (INCLUDING NEGLIGENCE OR OTHERWISE) ARISING IN ANY WAY OUT OF THE
USE OF THIS SOFTWARE, EVEN IF ADVISED OF THE POSSIBILITY OF SUCH DAMAGE.
"""
import argparse
import os
import posixpath
import six.moves.urllib as urllib
from six.moves.BaseHTTPServer import HTTPServer
from six.moves.SimpleHTTPServer import SimpleHTTPRequestHandler


class RootedHTTPServer(HTTPServer):
    def __init__(self, base_path, *args, **kwargs):
        HTTPServer.__init__(self, *args, **kwargs)
        self.RequestHandlerClass.base_path = base_path


class MyHTTPRequestHandler(SimpleHTTPRequestHandler):
    def translate_path(self, path):
        path = posixpath.normpath(urllib.parse.unquote(path))
        words = path.split('/')
        words = [_f for _f in words if _f]
        path = self.base_path
        for word in words:
            drive, word = os.path.splitdrive(word)
            head, word = os.path.split(word)
            if word in (os.curdir, os.pardir):
                continue
            if '?' in word:
                word = word[0:word.index('?')]
            path = os.path.join(path, word)
        return path

    def end_headers(self):
        self.send_my_headers()
        SimpleHTTPRequestHandler.end_headers(self)

    def send_my_headers(self):
        self.send_header("Cache-Control", "no-cache, no-store, must-revalidate")
        self.send_header("Pragma", "no-cache")
        self.send_header("Expires", "0")


def run_webserver(arguments):
    parser = argparse.ArgumentParser(formatter_class=argparse.ArgumentDefaultsHelpFormatter)
    parser.add_argument("--port", help="Port to listen on", default=8000, type=int)
    parser.add_argument("--public", dest='is_public', help="Allow connections from 0.0.0.0 as opposed to only localhost", action='store_true')
    parser.set_defaults(is_public=False)
    args = parser.parse_args(arguments)

    if args.is_public:
        listening_host = '0.0.0.0'
    else:
        listening_host = '127.0.0.1'

<<<<<<< HEAD
    Handler = MyHTTPRequestHandler
    Handler.extensions_map['.svg'] = 'image/svg+xml'

    httpd = RootedHTTPServer("web", (listening_host, args.port), Handler)
=======
    httpd = RootedHTTPServer("web", (listening_host, args.port), MyHTTPRequestHandler)
    print("CloudMapper serving on {}:{}".format(listening_host, args.port))
>>>>>>> 619ec22a
    httpd.serve_forever()<|MERGE_RESOLUTION|>--- conflicted
+++ resolved
@@ -73,13 +73,9 @@
     else:
         listening_host = '127.0.0.1'
 
-<<<<<<< HEAD
     Handler = MyHTTPRequestHandler
     Handler.extensions_map['.svg'] = 'image/svg+xml'
 
     httpd = RootedHTTPServer("web", (listening_host, args.port), Handler)
-=======
-    httpd = RootedHTTPServer("web", (listening_host, args.port), MyHTTPRequestHandler)
     print("CloudMapper serving on {}:{}".format(listening_host, args.port))
->>>>>>> 619ec22a
     httpd.serve_forever()